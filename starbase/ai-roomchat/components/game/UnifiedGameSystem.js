import React, { useState, useCallback, useRef, useEffect, useMemo } from 'react'
import { MobileOptimizationManager } from '../../services/MobileOptimizationManager'
import { GameResourceManager } from '../../services/GameResourceManager'
import { compatibilityManager } from '../../utils/compatibilityManager'
<<<<<<< HEAD
import { GameRenderer, UIRenderer, EffectsRenderer } from './renderers'
=======
import { InputManager } from './input/InputManager'
>>>>>>> fbe4bf5b

/**
 * 🎮 통합 게임 제작 및 실행 시스템 (호환성 강화 버전)
 * 
 * 기능:
 * 1. 프롬프트 제작기 (노드/템플릿/변수 시스템)
 * 2. 실시간 게임 실행 엔진 
 * 3. 캐릭터 변수 시스템 통합
 * 4. 모바일 최적화된 UI/UX
 * 5. IE 11+ 브라우저 호환성
 * 6. 저사양 디바이스 성능 최적화
 * 
 * 호환성:
 * - IE 11+, Safari 12+, Chrome 70+, Firefox 65+
 * - iOS 12+, Android 7.0+
 * - 터치 디바이스 및 키보드 네비게이션 지원
 * 
 * @param {Object} initialCharacter - 초기 캐릭터 데이터
 * @param {string} gameTemplateId - 게임 템플릿 ID
 * @param {Function} onGameEnd - 게임 종료 콜백
 */
export default function UnifiedGameSystem({
  initialCharacter = null,
  gameTemplateId = null,
  onGameEnd = null,
}) {
  // 호환성 상태 추가
  const [compatibilityInfo, setCompatibilityInfo] = useState(null)
  const [isCompatibilityReady, setIsCompatibilityReady] = useState(false)
  
  // 시스템 상태
  const [systemMode, setSystemMode] = useState('maker') // maker, game, result
  const [gameData, setGameData] = useState({
    nodes: [],
    variables: {},
    characterData: initialCharacter,
    currentNode: null,
    gameHistory: [],
    gameState: {},
  })

  // Maker 상태 (프롬프트 제작기)
  const [makerState, setMakerState] = useState({
    selectedNode: null,
    editingTemplate: '',
    availableTokens: [],
    variableRules: {},
  })

  // Game 상태 (실행 엔진)
  const [gameExecutionState, setGameExecutionState] = useState({
    isProcessing: false,
    currentTurn: 1,
    activeVariables: {},
    lastResponse: null,
    gamePhase: 'preparation', // preparation, playing, ended
  })

  const mobileManager = useRef(null)
  const gameResourceManager = useRef(null)
  const fetchFunction = useRef(null) // 호환성 있는 fetch 함수
  const resourceManager = useRef(new GameResourceManager())
<<<<<<< HEAD
  
  // 렌더러 refs
  const gameCanvasRef = useRef(null)
  const uiCanvasRef = useRef(null)
  const effectsCanvasRef = useRef(null)
  const gameRenderer = useRef(null)
  const uiRenderer = useRef(null)
  const effectsRenderer = useRef(null)
=======
  const inputManager = useRef(null) // 통합 입력 관리자
>>>>>>> fbe4bf5b

  // 호환성 초기화
  useEffect(() => {
    const initializeCompatibility = async () => {
      try {
        // 호환성 매니저 초기화
        await CompatibilityManager.initialize()
        
        const info = CompatibilityManager.getCompatibilityInfo()
        setCompatibilityInfo(info)
        
        // 모바일 매니저 초기화 (호환성 정보 기반)
        mobileManager.current = new MobileOptimizationManager()
        
        // 리소스 매니저 초기화 (성능 기반)
        gameResourceManager.current = new GameResourceManager({
          performanceTier: info.performanceTier,
          enablePreloading: info.level >= 3,
          maxConcurrentRequests: info.performanceTier === 'high' ? 6 : 
                                 info.performanceTier === 'medium' ? 3 : 1,
        })

        // 호환성 있는 fetch 함수 설정
        fetchFunction.current = info.features.fetch ? 
          fetch.bind(window) : 
          CompatibilityManager.getFetchPolyfill()
          
        setIsCompatibilityReady(true)
      } catch (error) {
        console.error('[UnifiedGameSystem] 호환성 초기화 실패:', error)
        // 호환성 초기화 실패 시에도 기본 기능은 동작하도록
        setIsCompatibilityReady(true)
      }
    }

    initializeCompatibility()

    return () => {
      mobileManager.current?.cleanup()
      gameResourceManager.current?.cleanup()
<<<<<<< HEAD
      // 렌더러 정리
      gameRenderer.current?.cleanup()
      uiRenderer.current?.cleanup()
      effectsRenderer.current?.cleanup()
=======
      inputManager.current?.cleanup()
>>>>>>> fbe4bf5b
    }
  }, [])
  
  // 렌더러 초기화
  useEffect(() => {
    if (!isCompatibilityReady) return
    
    // 캔버스 요소가 준비되면 렌더러 초기화
    if (gameCanvasRef.current && !gameRenderer.current) {
      try {
        gameRenderer.current = new GameRenderer({
          canvas: gameCanvasRef.current,
          width: 800,
          height: 600,
          enableWebGL: false, // Canvas 2D 사용
          autoResize: true
        })
        console.log('[UnifiedGameSystem] GameRenderer initialized')
      } catch (error) {
        console.error('[UnifiedGameSystem] GameRenderer initialization failed:', error)
      }
    }
    
    if (uiCanvasRef.current && !uiRenderer.current) {
      try {
        uiRenderer.current = new UIRenderer({
          canvas: uiCanvasRef.current,
          width: 800,
          height: 600
        })
        console.log('[UnifiedGameSystem] UIRenderer initialized')
      } catch (error) {
        console.error('[UnifiedGameSystem] UIRenderer initialization failed:', error)
      }
    }
    
    if (effectsCanvasRef.current && !effectsRenderer.current) {
      try {
        effectsRenderer.current = new EffectsRenderer({
          canvas: effectsCanvasRef.current,
          width: 800,
          height: 600,
          maxParticles: 500
        })
        effectsRenderer.current.startAnimation()
        console.log('[UnifiedGameSystem] EffectsRenderer initialized')
      } catch (error) {
        console.error('[UnifiedGameSystem] EffectsRenderer initialization failed:', error)
      }
    }
  }, [isCompatibilityReady, gameCanvasRef.current, uiCanvasRef.current, effectsCanvasRef.current])

  useEffect(() => {
    if (!isCompatibilityReady) return
    
    let mounted = true
    
    const initializeSystem = async () => {
      try {
        // 모바일 최적화 초기화 (호환성 정보 기반)
        if (mobileManager.current && compatibilityInfo) {
          await mobileManager.current.initialize({
            element: null, // 나중에 ref로 연결
            enableTouchOptimization: compatibilityInfo.features.touchDevice || compatibilityInfo.device.mobile,
            enableKeyboardNavigation: true,
            enableResponsiveLayout: true,
            compatibilityLevel: compatibilityInfo.level,
          })
        }
        
        // 입력 관리자 초기화
        if (compatibilityInfo) {
          inputManager.current = new InputManager({
            element: document, // 전역 입력 감지
            enableKeyboard: true,
            enableTouch: compatibilityInfo.features.touchDevice || compatibilityInfo.device.mobile,
            enableGamepad: false, // 필요시 활성화
            keyboardOptions: {
              debounceDelay: 100,
              throttleDelay: 50,
              enableShortcuts: true
            },
            touchOptions: {
              enableGestures: true,
              preventDefaultTouch: false,
              tapThreshold: 10,
              swipeThreshold: 100,
              longPressDuration: 500
            },
            onInput: (event) => {
              // 게임 모드에서만 입력 처리
              if (systemMode === 'game' && gameExecutionState.awaitingUserInput) {
                handleGameInput(event)
              }
            }
          })
          
          await inputManager.current.initialize()
        }
        
        if (!mounted) return
        
        // 캐릭터 데이터가 있으면 변수로 등록
        if (initialCharacter) {
          registerCharacterVariables(initialCharacter)
        }
        
        // 게임 템플릿 로드
        if (gameTemplateId) {
          await loadGameTemplate(gameTemplateId)
        }
      } catch (error) {
        console.error('시스템 초기화 실패:', error)
      }
    }

    initializeSystem()
    
    return () => {
      mounted = false
    }
  }, [initialCharacter, gameTemplateId, isCompatibilityReady, compatibilityInfo, registerCharacterVariables, loadGameTemplate])

  // 캐릭터 변수 등록 (테스트에서 검증된 로직 적용)
  const registerCharacterVariables = useCallback((character) => {
    const characterVars = {
      '{{캐릭터.이름}}': character.name != null ? String(character.name) : '익명',
      '{{캐릭터.설명}}': character.description != null ? String(character.description) : '',
      '{{캐릭터.능력1}}': character.ability1 != null ? String(character.ability1) : '',
      '{{캐릭터.능력2}}': character.ability2 != null ? String(character.ability2) : '',
      '{{캐릭터.능력3}}': character.ability3 != null ? String(character.ability3) : '',
      '{{캐릭터.능력4}}': character.ability4 != null ? String(character.ability4) : '',
      '{{캐릭터.이미지}}': character.image_url != null ? String(character.image_url) : '',
      '{{캐릭터.배경}}': character.background_url != null ? String(character.background_url) : '',
      '{{캐릭터.BGM}}': character.bgm_url != null ? String(character.bgm_url) : '',
      '{{캐릭터.HP}}': 100,
      '{{캐릭터.MP}}': 50,
      '{{캐릭터.레벨}}': 1,
    }

    setGameData(prev => ({
      ...prev,
      variables: { ...prev.variables, ...characterVars },
      characterData: character,
    }))

    setMakerState(prev => ({
      ...prev,
      availableTokens: [...prev.availableTokens, ...Object.keys(characterVars)],
    }))
  }, [])

  // 게임 템플릿 로드
  const loadGameTemplate = useCallback(async (templateId) => {
    try {
      const template = await resourceManager.current.loadGameTemplate(templateId)
      
      setGameData(prev => ({
        ...prev,
        nodes: template.nodes || [],
        variables: { ...prev.variables, ...template.variables },
      }))
    } catch (error) {
      console.error('게임 템플릿 로드 실패:', error)
    }
  }, [])

  // 프롬프트 템플릿 컴파일
  const compileTemplate = useCallback((template, variables = {}) => {
    let compiled = template
    
    // 변수 치환
    Object.entries(variables).forEach(([key, value]) => {
      const regex = new RegExp(key.replace(/[{}]/g, '\\$&'), 'g')
      compiled = compiled.replace(regex, String(value))
    })

    // 조건부 블록 처리 {{#if 조건}} ... {{/if}}
    compiled = compiled.replace(/\{\{#if\s+(.+?)\}\}(.*?)\{\{\/if\}\}/gs, (match, condition, content) => {
      const conditionValue = variables[`{{${condition}}}`]
      return conditionValue ? content : ''
    })

    // 반복 블록 처리 {{#each 배열}} ... {{/each}}
    compiled = compiled.replace(/\{\{#each\s+(.+?)\}\}(.*?)\{\{\/each\}\}/gs, (match, arrayName, content) => {
      const arrayValue = variables[`{{${arrayName}}}`]
      if (Array.isArray(arrayValue)) {
        return arrayValue.map(item => content.replace(/\{\{this\}\}/g, item)).join('\n')
      }
      return ''
    })

    return compiled
  }, [])

  // 노드 추가 (Maker 기능)
  const addNode = useCallback((type = 'ai', template = '') => {
    const newNode = {
      id: `node_${Date.now()}`,
      type: type, // ai, user_action, system, condition
      template: template,
      position: { x: Math.random() * 300, y: Math.random() * 200 },
      connections: [],
      variables: {},
      isStart: gameData.nodes.length === 0,
    }

    setGameData(prev => ({
      ...prev,
      nodes: [...prev.nodes, newNode],
    }))

    return newNode.id
  }, [gameData.nodes.length])

  // 노드 편집 (Maker 기능)
  const updateNode = useCallback((nodeId, updates) => {
    setGameData(prev => ({
      ...prev,
      nodes: prev.nodes.map(node => 
        node.id === nodeId ? { ...node, ...updates } : node
      ),
    }))
  }, [])

  // 변수 추가 (Maker 기능)
  const addVariable = useCallback((name, value, type = 'string') => {
    const varKey = `{{${name}}}`
    
    setGameData(prev => ({
      ...prev,
      variables: {
        ...prev.variables,
        [varKey]: value,
      },
    }))

    setMakerState(prev => ({
      ...prev,
      availableTokens: [...prev.availableTokens.filter(t => t !== varKey), varKey],
    }))
  }, [])

  // 게임 실행 시작
  const startGameExecution = useCallback(() => {
    if (gameData.nodes.length === 0) {
      alert('실행할 노드가 없습니다. 먼저 게임을 제작하세요.')
      return
    }

    const startNode = gameData.nodes.find(node => node.isStart) || gameData.nodes[0]
    
    setSystemMode('game')
    setGameExecutionState(prev => ({
      ...prev,
      gamePhase: 'playing',
      activeVariables: { ...gameData.variables },
    }))
    
    executeNode(startNode.id)
  }, [gameData])

  // 노드 실행
  const executeNode = useCallback(async (nodeId) => {
    const node = gameData.nodes.find(n => n.id === nodeId)
    if (!node) return

    setGameExecutionState(prev => ({ ...prev, isProcessing: true }))

    try {
      // 템플릿 컴파일
      const compiledPrompt = compileTemplate(node.template, gameExecutionState.activeVariables)
      
      // AI 응답 생성 (노드 타입에 따라)
      let response = ''
      
      if (node.type === 'ai') {
        response = await generateAIResponse(compiledPrompt, gameExecutionState)
      } else if (node.type === 'system') {
        response = compiledPrompt
      } else if (node.type === 'user_action') {
        response = compiledPrompt
        // 사용자 입력 대기 상태로 설정
        setGameExecutionState(prev => ({
          ...prev,
          isProcessing: false,
          awaitingUserInput: true,
        }))
        return
      }

      // 게임 히스토리 업데이트
      const historyEntry = {
        turn: gameExecutionState.currentTurn,
        nodeId: nodeId,
        nodeType: node.type,
        prompt: compiledPrompt,
        response: response,
        timestamp: new Date().toISOString(),
      }

      setGameData(prev => ({
        ...prev,
        gameHistory: [...prev.gameHistory, historyEntry],
        currentNode: nodeId,
      }))

      setGameExecutionState(prev => ({
        ...prev,
        currentTurn: prev.currentTurn + 1,
        lastResponse: response,
        isProcessing: false,
        awaitingUserInput: false,
      }))

      // 다음 노드 찾기 및 실행
      const nextNode = findNextNode(node, response)
      if (nextNode) {
        setTimeout(() => executeNode(nextNode.id), 1000)
      }

    } catch (error) {
      console.error('노드 실행 오류:', error)
      setGameExecutionState(prev => ({
        ...prev,
        isProcessing: false,
        awaitingUserInput: false,
      }))
    }
  }, [gameData, gameExecutionState, compileTemplate])

  // AI 응답 생성 (에러 핸들링 강화)
  const generateAIResponse = useCallback(async (prompt, gameState) => {
    const maxRetries = 3
    let attempt = 0
    
    while (attempt < maxRetries) {
      try {
        // IE11 호환성: AbortController가 없을 수 있음
        let controller = null
        let timeoutId = null
        
        if (typeof AbortController !== 'undefined' && compatibilityInfo?.features.abortController) {
          controller = new AbortController()
          timeoutId = setTimeout(() => controller.abort(), 30000) // 30초 타임아웃
        } else {
          // IE11에서는 기본 타임아웃만 사용
          timeoutId = setTimeout(() => {
            console.warn('[UnifiedGameSystem] 요청 타임아웃 (IE11 호환 모드)')
          }, 30000)
        }
        
        // 호환성 있는 fetch 사용
        const fetchFn = fetchFunction.current || fetch
        const response = await fetchFn('/api/ai-battle-judge', {
          method: 'POST',
          headers: { 'Content-Type': 'application/json' },
          body: JSON.stringify({
            prompt: prompt,
            gameState: gameState,
            character: gameData.characterData,
          }),
          ...(controller && { signal: controller.signal }), // IE11에서는 AbortController 없을 수 있음
        })

        if (timeoutId) {
          clearTimeout(timeoutId)
        }

        if (!response.ok) {
          throw new Error(`HTTP ${response.status}: ${response.statusText}`)
        }
        
        const result = await response.json()
        return result.narrative || result.response || '응답을 생성할 수 없습니다.'
        
      } catch (error) {
        attempt++
        console.warn(`AI 응답 생성 시도 ${attempt}/${maxRetries} 실패:`, error.message)
        
        if (attempt >= maxRetries) {
          // 폴백 응답 생성
          const fallbackResponses = [
            `${gameData.characterData?.name || '플레이어'}이(가) 신중하게 상황을 살펴봅니다.`,
            '예상치 못한 상황이 발생했지만, 모험은 계속됩니다.',
            '잠시 시간이 흘러가며 새로운 기회가 나타납니다.',
          ]
          return fallbackResponses[Math.floor(Math.random() * fallbackResponses.length)]
        }
        
        // 재시도 전 잠시 대기
        await new Promise(resolve => setTimeout(resolve, 1000 * attempt))
      }
    }
  }, [gameData.characterData])

  // 다음 노드 찾기
  const findNextNode = useCallback((currentNode, response) => {
    // 연결된 노드들 중 조건에 맞는 것 찾기
    const connections = currentNode.connections || []
    
    for (const connection of connections) {
      const targetNode = gameData.nodes.find(n => n.id === connection.targetId)
      
      // 조건 확인
      if (connection.condition && !evaluateCondition(connection.condition, response)) {
        continue
      }
      
      return targetNode
    }

    // 기본적으로 다음 노드 반환
    const currentIndex = gameData.nodes.findIndex(n => n.id === currentNode.id)
    return gameData.nodes[currentIndex + 1] || null
  }, [gameData.nodes])

  // 조건 평가
  const evaluateCondition = useCallback((condition, response) => {
    // 간단한 키워드 매칭
    if (condition.type === 'keyword') {
      return condition.keywords.some(keyword => 
        response.toLowerCase().includes(keyword.toLowerCase())
      )
    }
    return true
  }, [])

  // 사용자 액션 처리
  const handleUserAction = useCallback((action) => {
    if (!gameExecutionState.awaitingUserInput) return

    // 액션을 변수로 저장
    const actionVar = '{{사용자.액션}}'
    setGameExecutionState(prev => ({
      ...prev,
      activeVariables: {
        ...prev.activeVariables,
        [actionVar]: action,
      },
      awaitingUserInput: false,
    }))

    // 현재 노드의 다음 노드 실행
    const currentNode = gameData.nodes.find(n => n.id === gameData.currentNode)
    if (currentNode) {
      const nextNode = findNextNode(currentNode, action)
      if (nextNode) {
        executeNode(nextNode.id)
      }
    }
  }, [gameExecutionState, gameData, findNextNode, executeNode])

  // 게임 입력 처리 (통합 입력 관리자에서 호출)
  const handleGameInput = useCallback((inputEvent) => {
    // 키보드 입력 처리
    if (inputEvent.type === 'keyboard' && inputEvent.originalEvent.type === 'keydown') {
      const key = inputEvent.key.toLowerCase()
      
      // 방향키 또는 WASD로 선택
      if (key === '1' || key === 'arrowleft') {
        handleUserAction('공격')
      } else if (key === '2' || key === 'arrowup') {
        handleUserAction('방어')
      } else if (key === '3' || key === 'arrowright') {
        handleUserAction('탐색')
      } else if (key === '4' || key === 'arrowdown') {
        handleUserAction('대화')
      }
    }
    
    // 터치 제스처 처리
    if (inputEvent.type === 'touch' && inputEvent.gesture) {
      if (inputEvent.gesture === 'swipe-left') {
        handleUserAction('공격')
      } else if (inputEvent.gesture === 'swipe-up') {
        handleUserAction('방어')
      } else if (inputEvent.gesture === 'swipe-right') {
        handleUserAction('탐색')
      } else if (inputEvent.gesture === 'swipe-down') {
        handleUserAction('대화')
      }
    }
  }, [handleUserAction])

  const styles = {
    container: {
      width: '100%',
      height: '100vh',
      background: 'linear-gradient(135deg, #1e293b 0%, #0f172a 100%)',
      display: 'flex',
      flexDirection: 'column',
      overflow: 'hidden',
    },
    header: {
      padding: '16px 20px',
      background: 'rgba(0,0,0,0.3)',
      borderBottom: '1px solid rgba(148, 163, 184, 0.2)',
      display: 'flex',
      alignItems: 'center',
      justifyContent: 'space-between',
    },
    title: {
      color: 'white',
      fontSize: '18px',
      fontWeight: 'bold',
    },
    modeToggle: {
      display: 'flex',
      background: 'rgba(56, 189, 248, 0.1)',
      borderRadius: '8px',
      overflow: 'hidden',
    },
    modeButton: {
      padding: '8px 16px',
      border: 'none',
      background: 'transparent',
      color: 'rgba(255,255,255,0.7)',
      cursor: 'pointer',
      transition: 'all 0.2s ease',
    },
    modeButtonActive: {
      background: '#38bdf8',
      color: '#020617',
      fontWeight: 'bold',
    },
    content: {
      flex: 1,
      display: 'flex',
      overflow: 'hidden',
    },
    sidebar: {
      width: '300px',
      background: 'rgba(0,0,0,0.2)',
      borderRight: '1px solid rgba(148, 163, 184, 0.2)',
      display: 'flex',
      flexDirection: 'column',
    },
    mainArea: {
      flex: 1,
      display: 'flex',
      flexDirection: 'column',
    },
    nodeList: {
      padding: '16px',
      color: 'white',
    },
    nodeItem: {
      padding: '12px',
      background: 'rgba(56, 189, 248, 0.1)',
      borderRadius: '8px',
      marginBottom: '8px',
      cursor: 'pointer',
      border: '1px solid transparent',
    },
    nodeItemActive: {
      borderColor: '#38bdf8',
      background: 'rgba(56, 189, 248, 0.2)',
    },
    variableList: {
      padding: '16px',
      color: 'white',
      maxHeight: '200px',
      overflowY: 'auto',
    },
    variableItem: {
      padding: '8px 12px',
      background: 'rgba(34, 197, 94, 0.1)',
      borderRadius: '6px',
      marginBottom: '4px',
      fontSize: '12px',
      fontFamily: 'monospace',
      cursor: 'pointer',
    },
    gameArea: {
      flex: 1,
      padding: '20px',
      color: 'white',
      display: 'flex',
      flexDirection: 'column',
    },
    gameHistory: {
      flex: 1,
      overflowY: 'auto',
      marginBottom: '20px',
    },
    historyItem: {
      background: 'rgba(0,0,0,0.3)',
      borderRadius: '12px',
      padding: '16px',
      marginBottom: '12px',
    },
    actionArea: {
      padding: '16px',
      background: 'rgba(0,0,0,0.4)',
      borderRadius: '12px',
    },
    actionGrid: {
      display: 'grid',
      gridTemplateColumns: 'repeat(2, 1fr)',
      gap: '12px',
    },
    actionButton: {
      padding: '16px',
      borderRadius: '8px',
      border: '1px solid rgba(56, 189, 248, 0.5)',
      background: 'rgba(56, 189, 248, 0.1)',
      color: 'white',
      cursor: 'pointer',
      transition: 'all 0.2s ease',
    },
  }

  // Maker 모드 렌더링
  const renderMakerMode = () => (
    <div style={styles.content}>
      <div style={styles.sidebar}>
        <div style={styles.nodeList}>
          <h3>노드 목록</h3>
          {gameData.nodes.map(node => (
            <div
              key={node.id}
              style={{
                ...styles.nodeItem,
                ...(makerState.selectedNode === node.id ? styles.nodeItemActive : {}),
              }}
              onClick={() => setMakerState(prev => ({ ...prev, selectedNode: node.id }))}
            >
              <div>{node.type.toUpperCase()}</div>
              <div style={{ fontSize: '12px', opacity: 0.7 }}>
                {node.template.substring(0, 50)}...
              </div>
            </div>
          ))}
          <button
            onClick={() => addNode('ai', '새로운 AI 응답 노드입니다.')}
            style={{
              ...styles.actionButton,
              width: '100%',
              marginTop: '12px',
            }}
          >
            + AI 노드 추가
          </button>
        </div>

        <div style={styles.variableList}>
          <h4>사용 가능한 변수</h4>
          {makerState.availableTokens.map(token => (
            <div
              key={token}
              style={styles.variableItem}
              onClick={() => {
                navigator.clipboard.writeText(token)
                alert('변수가 클립보드에 복사되었습니다!')
              }}
            >
              {token}
            </div>
          ))}
        </div>
      </div>

      <div style={styles.mainArea}>
        <div style={styles.gameArea}>
          {makerState.selectedNode ? (
            <NodeEditor
              node={gameData.nodes.find(n => n.id === makerState.selectedNode)}
              onUpdate={(updates) => updateNode(makerState.selectedNode, updates)}
              availableTokens={makerState.availableTokens}
            />
          ) : (
            <div style={{ textAlign: 'center', marginTop: '100px' }}>
              <h2>게임 제작기</h2>
              <p>왼쪽에서 노드를 선택하거나 새 노드를 추가하세요.</p>
            </div>
          )}
        </div>
      </div>
    </div>
  )

  // Game 모드 렌더링
  const renderGameMode = () => (
    <div style={styles.content}>
      <div style={styles.gameArea}>
        {/* Canvas 렌더링 데모 섹션 */}
        <div style={{
          marginBottom: '20px',
          padding: '16px',
          background: 'rgba(0,0,0,0.3)',
          borderRadius: '12px',
        }}>
          <h3 style={{ color: '#ffffff', marginBottom: '12px' }}>🎨 Canvas 렌더링 데모</h3>
          <div style={{ position: 'relative', width: '100%', height: '300px', marginBottom: '12px' }}>
            {/* 게임 캔버스 (배경 레이어) */}
            <canvas
              ref={gameCanvasRef}
              style={{
                position: 'absolute',
                top: 0,
                left: 0,
                width: '100%',
                height: '100%',
                border: '1px solid rgba(59, 130, 246, 0.3)',
                borderRadius: '8px',
              }}
            />
            {/* UI 캔버스 (UI 레이어) */}
            <canvas
              ref={uiCanvasRef}
              style={{
                position: 'absolute',
                top: 0,
                left: 0,
                width: '100%',
                height: '100%',
                pointerEvents: 'none',
              }}
            />
            {/* 이펙트 캔버스 (효과 레이어) */}
            <canvas
              ref={effectsCanvasRef}
              style={{
                position: 'absolute',
                top: 0,
                left: 0,
                width: '100%',
                height: '100%',
                pointerEvents: 'none',
              }}
            />
          </div>
          
          {/* 렌더러 제어 버튼 */}
          <div style={styles.actionGrid}>
            <button
              style={styles.actionButton}
              onClick={() => {
                if (gameRenderer.current) {
                  gameRenderer.current.renderBackground(null, '#1a1a2e')
                  gameRenderer.current.renderText('Game Renderer 테스트', 20, 20, {
                    font: 'bold 16px sans-serif',
                    color: '#3b82f6'
                  })
                }
              }}
            >
              🎮 게임 렌더링
            </button>
            <button
              style={styles.actionButton}
              onClick={() => {
                if (uiRenderer.current) {
                  uiRenderer.current.render({
                    stats: {
                      name: initialCharacter?.name || 'Player',
                      hp: 80,
                      maxHp: 100,
                      mp: 30,
                      maxMp: 50,
                      level: 5,
                      exp: 150,
                      maxExp: 200
                    }
                  })
                }
              }}
            >
              📊 UI 렌더링
            </button>
            <button
              style={styles.actionButton}
              onClick={() => {
                if (effectsRenderer.current) {
                  effectsRenderer.current.emitExplosion(400, 150, {
                    count: 30,
                    color: '#ff6b35',
                    speed: 8
                  })
                }
              }}
            >
              ✨ 폭발 효과
            </button>
            <button
              style={styles.actionButton}
              onClick={() => {
                if (effectsRenderer.current) {
                  effectsRenderer.current.shakeScreen(10, 0.5)
                  effectsRenderer.current.flashScreen('#ffffff', 0.3)
                }
              }}
            >
              📳 화면 흔들림
            </button>
          </div>
        </div>
        
        <div style={styles.gameHistory}>
          {gameData.gameHistory.map(entry => (
            <div key={`${entry.nodeId}-${entry.turn}`} style={styles.historyItem}>
              <div style={{ fontSize: '12px', opacity: 0.7, marginBottom: '8px' }}>
                턴 {entry.turn} - {entry.nodeType.toUpperCase()}
              </div>
              <div style={{ marginBottom: '8px' }}>
                <strong>프롬프트:</strong> {entry.prompt}
              </div>
              <div>
                <strong>응답:</strong> {entry.response}
              </div>
            </div>
          ))}
        </div>

        {gameExecutionState.awaitingUserInput && (
          <div style={styles.actionArea}>
            <div style={{ marginBottom: '12px' }}>
              <strong>행동을 선택하세요:</strong>
            </div>
            <div style={styles.actionGrid}>
              <button
                style={styles.actionButton}
                onClick={() => handleUserAction('공격')}
              >
                ⚔️ 공격
              </button>
              <button
                style={styles.actionButton}
                onClick={() => handleUserAction('방어')}
              >
                🛡️ 방어
              </button>
              <button
                style={styles.actionButton}
                onClick={() => handleUserAction('탐색')}
              >
                🔍 탐색
              </button>
              <button
                style={styles.actionButton}
                onClick={() => handleUserAction('대화')}
              >
                💬 대화
              </button>
            </div>
          </div>
        )}

        {gameExecutionState.isProcessing && (
          <div style={{
            ...styles.actionArea,
            textAlign: 'center',
          }}>
            <div>AI가 응답을 생성중입니다...</div>
          </div>
        )}
      </div>
    </div>
  )

  return (
    <div style={styles.container}>
      <header style={styles.header}>
        <h1 style={styles.title}>
          통합 게임 시스템 {initialCharacter?.name && `- ${initialCharacter.name}`}
        </h1>
        <div style={styles.modeToggle}>
          <button
            style={{
              ...styles.modeButton,
              ...(systemMode === 'maker' ? styles.modeButtonActive : {}),
            }}
            onClick={() => setSystemMode('maker')}
          >
            제작기
          </button>
          <button
            style={{
              ...styles.modeButton,
              ...(systemMode === 'game' ? styles.modeButtonActive : {}),
            }}
            onClick={startGameExecution}
          >
            게임 실행
          </button>
        </div>
      </header>

      {systemMode === 'maker' && renderMakerMode()}
      {systemMode === 'game' && renderGameMode()}
    </div>
  )
}

// 노드 에디터 컴포넌트
function NodeEditor({ node, onUpdate, availableTokens }) {
  const [template, setTemplate] = useState(node?.template || '')

  const insertToken = (token) => {
    setTemplate(prev => prev + token)
    onUpdate({ template: template + token })
  }

  const styles = {
    editor: {
      display: 'flex',
      flexDirection: 'column',
      gap: '16px',
    },
    label: {
      color: 'white',
      fontSize: '14px',
      fontWeight: 'bold',
      marginBottom: '8px',
    },
    textarea: {
      width: '100%',
      height: '200px',
      padding: '12px',
      borderRadius: '8px',
      border: '1px solid rgba(148, 163, 184, 0.3)',
      background: 'rgba(0,0,0,0.2)',
      color: 'white',
      fontSize: '14px',
      resize: 'vertical',
    },
    tokenGrid: {
      display: 'grid',
      gridTemplateColumns: 'repeat(auto-fill, minmax(150px, 1fr))',
      gap: '8px',
    },
    tokenButton: {
      padding: '8px 12px',
      borderRadius: '6px',
      border: '1px solid rgba(34, 197, 94, 0.5)',
      background: 'rgba(34, 197, 94, 0.1)',
      color: '#22c55e',
      cursor: 'pointer',
      fontSize: '12px',
      textAlign: 'center',
    },
  }

  return (
    <div 
      style={styles.editor}
      onKeyDown={(e) => {
        // 키보드 네비게이션 지원 (접근성)
        if (e.key === 'Enter' && e.ctrlKey) {
          e.preventDefault()
          // Ctrl+Enter로 토큰 삽입 모드 전환 등
        }
      }}
    >
      <div>
        <div style={styles.label}>노드 타입: {node?.type?.toUpperCase()}</div>
        <select
          value={node?.type || 'ai'}
          onChange={(e) => onUpdate({ type: e.target.value })}
          style={{
            ...styles.textarea,
            height: 'auto',
            padding: '8px 12px',
          }}
        >
          <option value="ai">AI 응답</option>
          <option value="user_action">사용자 액션</option>
          <option value="system">시스템 메시지</option>
          <option value="condition">조건 분기</option>
        </select>
      </div>

      <div>
        <div style={styles.label}>템플릿</div>
        <textarea
          style={styles.textarea}
          value={template}
          onChange={(e) => {
            setTemplate(e.target.value)
            onUpdate({ template: e.target.value })
          }}
          placeholder="프롬프트 템플릿을 입력하세요. 변수를 사용할 수 있습니다."
        />
      </div>

      <div>
        <div style={styles.label}>사용 가능한 변수 (클릭하여 삽입)</div>
        <div style={styles.tokenGrid}>
          {availableTokens.map(token => (
            <button
              key={token}
              style={styles.tokenButton}
              onClick={() => insertToken(token)}
            >
              {token}
            </button>
          ))}
        </div>
      </div>
    </div>
  )
}<|MERGE_RESOLUTION|>--- conflicted
+++ resolved
@@ -2,11 +2,8 @@
 import { MobileOptimizationManager } from '../../services/MobileOptimizationManager'
 import { GameResourceManager } from '../../services/GameResourceManager'
 import { compatibilityManager } from '../../utils/compatibilityManager'
-<<<<<<< HEAD
 import { GameRenderer, UIRenderer, EffectsRenderer } from './renderers'
-=======
 import { InputManager } from './input/InputManager'
->>>>>>> fbe4bf5b
 
 /**
  * 🎮 통합 게임 제작 및 실행 시스템 (호환성 강화 버전)
@@ -69,7 +66,6 @@
   const gameResourceManager = useRef(null)
   const fetchFunction = useRef(null) // 호환성 있는 fetch 함수
   const resourceManager = useRef(new GameResourceManager())
-<<<<<<< HEAD
   
   // 렌더러 refs
   const gameCanvasRef = useRef(null)
@@ -78,9 +74,7 @@
   const gameRenderer = useRef(null)
   const uiRenderer = useRef(null)
   const effectsRenderer = useRef(null)
-=======
   const inputManager = useRef(null) // 통합 입력 관리자
->>>>>>> fbe4bf5b
 
   // 호환성 초기화
   useEffect(() => {
@@ -121,14 +115,11 @@
     return () => {
       mobileManager.current?.cleanup()
       gameResourceManager.current?.cleanup()
-<<<<<<< HEAD
       // 렌더러 정리
       gameRenderer.current?.cleanup()
       uiRenderer.current?.cleanup()
       effectsRenderer.current?.cleanup()
-=======
       inputManager.current?.cleanup()
->>>>>>> fbe4bf5b
     }
   }, [])
   

module.exports = {
  presets: [
    [
      '@babel/preset-env',
      {
        // 필요한 폴리필만 자동 주입
        useBuiltIns: 'usage',
        corejs: {
          version: 3,
          proposals: true
        },
        // 모듈 시스템 설정
        modules: false, // Next.js가 처리하도록 함
        
        // 개발/프로덕션별 설정
        debug: process.env.NODE_ENV === 'development',
        
        // 변환 옵션
        loose: true,        // 더 빠른 코드 생성
        bugfixes: true      // 버그 수정 포함
      }
    ],
    [
      '@babel/preset-react',
      {
        runtime: 'automatic',
        development: process.env.NODE_ENV === 'development',
        // IE에서도 동작하도록 클래식 JSX 변환 옵션
        pragma: process.env.NODE_ENV === 'production' ? 'React.createElement' : undefined
      }
    ]
  ],
  
  // 추가 플러그인
  plugins: [
<<<<<<< HEAD
    // Runtime 변환 (IE 호환)
    '@babel/plugin-transform-runtime'
=======
    // 클래스 속성 지원 (IE 호환)
    '@babel/plugin-transform-class-properties',
    
    // Optional Chaining & Nullish Coalescing (IE 호환)
    '@babel/plugin-transform-optional-chaining',
    '@babel/plugin-transform-nullish-coalescing-operator',
    
    // Private 메서드 (최신 브라우저 지원)
    '@babel/plugin-transform-private-methods',
>>>>>>> ee918774
  ],
  
  // 환경별 설정
  env: {
    // 개발 환경
    development: {
      plugins: []
    },
    
    // 프로덕션 환경
    production: {
      plugins: []
    },
    
    // 테스트 환경
    test: {
      presets: [
        [
          '@babel/preset-env',
          {
            targets: { node: 'current' },
            modules: 'commonjs'  // Jest가 요구하는 형식
          }
        ]
      ]
    }
  }
}<|MERGE_RESOLUTION|>--- conflicted
+++ resolved
@@ -3,6 +3,21 @@
     [
       '@babel/preset-env',
       {
+        // 호환성 중심 브라우저 타겟 설정
+        targets: {
+          browsers: [
+            'ie >= 11',           // Internet Explorer 11+
+            'edge >= 14',         // Edge 14+  
+            'chrome >= 70',       // Chrome 70+
+            'firefox >= 65',      // Firefox 65+
+            'safari >= 12',       // Safari 12+
+            'ios >= 12',          // iOS Safari 12+
+            'android >= 70',      // Android Chrome 70+
+            'samsung >= 10'       // Samsung Internet 10+
+          ],
+          // Node.js 환경도 고려
+          node: '14'
+        },
         // 필요한 폴리필만 자동 주입
         useBuiltIns: 'usage',
         corejs: {
@@ -17,7 +32,12 @@
         
         // 변환 옵션
         loose: true,        // 더 빠른 코드 생성
-        bugfixes: true      // 버그 수정 포함
+        bugfixes: true,     // 버그 수정 포함
+        
+        // 제외할 변환들 (성능상 이유로)
+        exclude: [
+          'transform-typeof-symbol'  // 불필요한 변환 제외
+        ]
       }
     ],
     [
@@ -33,10 +53,6 @@
   
   // 추가 플러그인
   plugins: [
-<<<<<<< HEAD
-    // Runtime 변환 (IE 호환)
-    '@babel/plugin-transform-runtime'
-=======
     // 클래스 속성 지원 (IE 호환)
     '@babel/plugin-transform-class-properties',
     
@@ -46,7 +62,6 @@
     
     // Private 메서드 (최신 브라우저 지원)
     '@babel/plugin-transform-private-methods',
->>>>>>> ee918774
   ],
   
   // 환경별 설정

--- conflicted
+++ resolved
@@ -2,8 +2,6 @@
 import { MobileOptimizationManager } from '../../services/MobileOptimizationManager'
 import { GameResourceManager } from '../../services/GameResourceManager'
 import { compatibilityManager } from '../../utils/compatibilityManager'
-import { GameRenderer, UIRenderer, EffectsRenderer } from './renderers'
-import { InputManager } from './input/InputManager'
 
 // 모듈 Import
 import GameRenderer from './renderers/GameRenderer'
@@ -93,17 +91,6 @@
   const gameResourceManager = useRef(null)
   const fetchFunction = useRef(null) // 호환성 있는 fetch 함수
   const resourceManager = useRef(new GameResourceManager())
-<<<<<<< HEAD
-  
-  // 렌더러 refs
-  const gameCanvasRef = useRef(null)
-  const uiCanvasRef = useRef(null)
-  const effectsCanvasRef = useRef(null)
-  const gameRenderer = useRef(null)
-  const uiRenderer = useRef(null)
-  const effectsRenderer = useRef(null)
-  const inputManager = useRef(null) // 통합 입력 관리자
-=======
   const gameContainerRef = useRef(null)
   const animationFrameRef = useRef(null)
   
@@ -232,7 +219,6 @@
     
     console.log('[UnifiedGameSystem] 모듈 정리 완료')
   }, [])
->>>>>>> ee918774
 
   // 호환성 초기화
   useEffect(() => {
@@ -273,66 +259,9 @@
     return () => {
       mobileManager.current?.cleanup()
       gameResourceManager.current?.cleanup()
-<<<<<<< HEAD
-      // 렌더러 정리
-      gameRenderer.current?.cleanup()
-      uiRenderer.current?.cleanup()
-      effectsRenderer.current?.cleanup()
-      inputManager.current?.cleanup()
-=======
       cleanupModules()
->>>>>>> ee918774
     }
   }, [])
-  
-  // 렌더러 초기화
-  useEffect(() => {
-    if (!isCompatibilityReady) return
-    
-    // 캔버스 요소가 준비되면 렌더러 초기화
-    if (gameCanvasRef.current && !gameRenderer.current) {
-      try {
-        gameRenderer.current = new GameRenderer({
-          canvas: gameCanvasRef.current,
-          width: 800,
-          height: 600,
-          enableWebGL: false, // Canvas 2D 사용
-          autoResize: true
-        })
-        console.log('[UnifiedGameSystem] GameRenderer initialized')
-      } catch (error) {
-        console.error('[UnifiedGameSystem] GameRenderer initialization failed:', error)
-      }
-    }
-    
-    if (uiCanvasRef.current && !uiRenderer.current) {
-      try {
-        uiRenderer.current = new UIRenderer({
-          canvas: uiCanvasRef.current,
-          width: 800,
-          height: 600
-        })
-        console.log('[UnifiedGameSystem] UIRenderer initialized')
-      } catch (error) {
-        console.error('[UnifiedGameSystem] UIRenderer initialization failed:', error)
-      }
-    }
-    
-    if (effectsCanvasRef.current && !effectsRenderer.current) {
-      try {
-        effectsRenderer.current = new EffectsRenderer({
-          canvas: effectsCanvasRef.current,
-          width: 800,
-          height: 600,
-          maxParticles: 500
-        })
-        effectsRenderer.current.startAnimation()
-        console.log('[UnifiedGameSystem] EffectsRenderer initialized')
-      } catch (error) {
-        console.error('[UnifiedGameSystem] EffectsRenderer initialization failed:', error)
-      }
-    }
-  }, [isCompatibilityReady, gameCanvasRef.current, uiCanvasRef.current, effectsCanvasRef.current])
 
   useEffect(() => {
     if (!isCompatibilityReady) return
@@ -350,36 +279,6 @@
             enableResponsiveLayout: true,
             compatibilityLevel: compatibilityInfo.level,
           })
-        }
-        
-        // 입력 관리자 초기화
-        if (compatibilityInfo) {
-          inputManager.current = new InputManager({
-            element: document, // 전역 입력 감지
-            enableKeyboard: true,
-            enableTouch: compatibilityInfo.features.touchDevice || compatibilityInfo.device.mobile,
-            enableGamepad: false, // 필요시 활성화
-            keyboardOptions: {
-              debounceDelay: 100,
-              throttleDelay: 50,
-              enableShortcuts: true
-            },
-            touchOptions: {
-              enableGestures: true,
-              preventDefaultTouch: false,
-              tapThreshold: 10,
-              swipeThreshold: 100,
-              longPressDuration: 500
-            },
-            onInput: (event) => {
-              // 게임 모드에서만 입력 처리
-              if (systemMode === 'game' && gameExecutionState.awaitingUserInput) {
-                handleGameInput(event)
-              }
-            }
-          })
-          
-          await inputManager.current.initialize()
         }
         
         if (!mounted) return
@@ -819,38 +718,6 @@
       }
     }
   }, [gameExecutionState, gameData, findNextNode, executeNode])
-
-  // 게임 입력 처리 (통합 입력 관리자에서 호출)
-  const handleGameInput = useCallback((inputEvent) => {
-    // 키보드 입력 처리
-    if (inputEvent.type === 'keyboard' && inputEvent.originalEvent.type === 'keydown') {
-      const key = inputEvent.key.toLowerCase()
-      
-      // 방향키 또는 WASD로 선택
-      if (key === '1' || key === 'arrowleft') {
-        handleUserAction('공격')
-      } else if (key === '2' || key === 'arrowup') {
-        handleUserAction('방어')
-      } else if (key === '3' || key === 'arrowright') {
-        handleUserAction('탐색')
-      } else if (key === '4' || key === 'arrowdown') {
-        handleUserAction('대화')
-      }
-    }
-    
-    // 터치 제스처 처리
-    if (inputEvent.type === 'touch' && inputEvent.gesture) {
-      if (inputEvent.gesture === 'swipe-left') {
-        handleUserAction('공격')
-      } else if (inputEvent.gesture === 'swipe-up') {
-        handleUserAction('방어')
-      } else if (inputEvent.gesture === 'swipe-right') {
-        handleUserAction('탐색')
-      } else if (inputEvent.gesture === 'swipe-down') {
-        handleUserAction('대화')
-      }
-    }
-  }, [handleUserAction])
 
   const styles = {
     container: {
@@ -1053,119 +920,6 @@
   const renderGameMode = () => (
     <div style={styles.content}>
       <div style={styles.gameArea}>
-        {/* Canvas 렌더링 데모 섹션 */}
-        <div style={{
-          marginBottom: '20px',
-          padding: '16px',
-          background: 'rgba(0,0,0,0.3)',
-          borderRadius: '12px',
-        }}>
-          <h3 style={{ color: '#ffffff', marginBottom: '12px' }}>🎨 Canvas 렌더링 데모</h3>
-          <div style={{ position: 'relative', width: '100%', height: '300px', marginBottom: '12px' }}>
-            {/* 게임 캔버스 (배경 레이어) */}
-            <canvas
-              ref={gameCanvasRef}
-              style={{
-                position: 'absolute',
-                top: 0,
-                left: 0,
-                width: '100%',
-                height: '100%',
-                border: '1px solid rgba(59, 130, 246, 0.3)',
-                borderRadius: '8px',
-              }}
-            />
-            {/* UI 캔버스 (UI 레이어) */}
-            <canvas
-              ref={uiCanvasRef}
-              style={{
-                position: 'absolute',
-                top: 0,
-                left: 0,
-                width: '100%',
-                height: '100%',
-                pointerEvents: 'none',
-              }}
-            />
-            {/* 이펙트 캔버스 (효과 레이어) */}
-            <canvas
-              ref={effectsCanvasRef}
-              style={{
-                position: 'absolute',
-                top: 0,
-                left: 0,
-                width: '100%',
-                height: '100%',
-                pointerEvents: 'none',
-              }}
-            />
-          </div>
-          
-          {/* 렌더러 제어 버튼 */}
-          <div style={styles.actionGrid}>
-            <button
-              style={styles.actionButton}
-              onClick={() => {
-                if (gameRenderer.current) {
-                  gameRenderer.current.renderBackground(null, '#1a1a2e')
-                  gameRenderer.current.renderText('Game Renderer 테스트', 20, 20, {
-                    font: 'bold 16px sans-serif',
-                    color: '#3b82f6'
-                  })
-                }
-              }}
-            >
-              🎮 게임 렌더링
-            </button>
-            <button
-              style={styles.actionButton}
-              onClick={() => {
-                if (uiRenderer.current) {
-                  uiRenderer.current.render({
-                    stats: {
-                      name: initialCharacter?.name || 'Player',
-                      hp: 80,
-                      maxHp: 100,
-                      mp: 30,
-                      maxMp: 50,
-                      level: 5,
-                      exp: 150,
-                      maxExp: 200
-                    }
-                  })
-                }
-              }}
-            >
-              📊 UI 렌더링
-            </button>
-            <button
-              style={styles.actionButton}
-              onClick={() => {
-                if (effectsRenderer.current) {
-                  effectsRenderer.current.emitExplosion(400, 150, {
-                    count: 30,
-                    color: '#ff6b35',
-                    speed: 8
-                  })
-                }
-              }}
-            >
-              ✨ 폭발 효과
-            </button>
-            <button
-              style={styles.actionButton}
-              onClick={() => {
-                if (effectsRenderer.current) {
-                  effectsRenderer.current.shakeScreen(10, 0.5)
-                  effectsRenderer.current.flashScreen('#ffffff', 0.3)
-                }
-              }}
-            >
-              📳 화면 흔들림
-            </button>
-          </div>
-        </div>
-        
         <div style={styles.gameHistory}>
           {gameData.gameHistory.map(entry => (
             <div key={`${entry.nodeId}-${entry.turn}`} style={styles.historyItem}>
